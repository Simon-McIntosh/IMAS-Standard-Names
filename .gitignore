# mkdocs generated site
site

# pycache 
__pycache__/

# coverage
.coverage 
coverage.json
htmlcov/

# pytest 
htmltest/

# environment API keys
.env
<<<<<<< HEAD

# dev tests
**/test.py
=======
.venv/

# build artifacts 
**/.catalog/
*.db
>>>>>>> 667d6eed
<|MERGE_RESOLUTION|>--- conflicted
+++ resolved
@@ -14,14 +14,11 @@
 
 # environment API keys
 .env
-<<<<<<< HEAD
-
-# dev tests
-**/test.py
-=======
 .venv/
 
 # build artifacts 
 **/.catalog/
 *.db
->>>>>>> 667d6eed
+
+# dev tests
+**/test.py