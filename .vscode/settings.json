{
  "python.analysis.typeCheckingMode": "standard",
  "cSpell.words": [
    "dotenv",
    "fastmcp",
    "genericname",
    "IMAS",
    "ipykernel",
    "logfire",
    "Maarten",
    "mkdocs",
    "mypy",
    "pydantic",
    "pytest",
    "pyyaml",
    "Sebregts",
    "standardname",
    "standardnames",
    "stellarators",
    "strictyaml",
    "tokamaks"
  ],
  "python.testing.pytestArgs": ["tests"],
  "python.testing.unittestEnabled": false,
  "python.testing.pytestEnabled": true,
  "chat.mcp.serverSampling": {
<<<<<<< HEAD
    "IMAS-Standard-Names/.vscode/mcp.json: imas": {
      "allowedModels": [
        "copilot/gpt-5"
      ]
=======
    "imas-standard-names/.vscode/mcp.json: imas": {
      "allowedModels": [],
      "allowedDuringChat": true
>>>>>>> 20e4da54
    }
  }
}<|MERGE_RESOLUTION|>--- conflicted
+++ resolved
@@ -24,16 +24,9 @@
   "python.testing.unittestEnabled": false,
   "python.testing.pytestEnabled": true,
   "chat.mcp.serverSampling": {
-<<<<<<< HEAD
-    "IMAS-Standard-Names/.vscode/mcp.json: imas": {
-      "allowedModels": [
-        "copilot/gpt-5"
-      ]
-=======
     "imas-standard-names/.vscode/mcp.json: imas": {
       "allowedModels": [],
       "allowedDuringChat": true
->>>>>>> 20e4da54
     }
   }
 }